import os
import sys
import types
from dataclasses import dataclass, field

from transformers import AutoModelForCausalLM, AutoTokenizer

from modelscope import (EpochBasedTrainer, MsDataset, TorchModel, TrainingArgs,
                        build_dataset_from_file, snapshot_download)
from modelscope.metainfo import Trainers
from modelscope.preprocessors import TextGenerationTransformersPreprocessor
from modelscope.swift import Swift
from modelscope.swift.lora import LoRAConfig
from modelscope.trainers import build_trainer

DEFAULT_PAD_TOKEN = '[PAD]'
DEFAULT_EOS_TOKEN = '</s>'
DEFAULT_BOS_TOKEN = '<s>'
DEFAULT_UNK_TOKEN = '<unk>'


@dataclass(init=False)
class TextGenerationArguments(TrainingArgs):

    trainer: str = field(
        default=Trainers.default, metadata={
            'help': 'The trainer used',
        })

    src_txt: str = field(
        default=None,
        metadata={
            'help': 'The source text key of preprocessor',
            'cfg_node': 'preprocessor.src_txt'
        })

    tgt_txt: str = field(
        default=None,
        metadata={
            'help': 'The target text key of preprocessor',
            'cfg_node': 'preprocessor.tgt_txt'
        })

    sequence_length: int = field(
        default=None,
        metadata={
            'help': 'The sequence length of preprocessor',
            'cfg_node': 'preprocessor.sequence_length'
        })

    lr_scheduler: str = field(
        default=None,
        metadata={
            'help': 'The lr scheduler type',
            'cfg_node': 'train.lr_scheduler.type'
        })

    bf16: bool = field(
        default=False,
        metadata={
            'help': 'Whether to use bf16',
            'cfg_node': 'train.bf16'
        })

    deepspeed: str = field(
        default=None,
        metadata={
            'help': 'The location of DeepSpeed json config file.',
        })

    T_max: int = field(
        default=None,
        metadata={
            'help': 'The T_max for CosineAnnealingLR',
            'cfg_node': 'train.lr_scheduler.T_max'
        })

    use_lora: int = field(
        default=0,
        metadata={'help': 'Whether to use lora to train the model.'},
    )

    lora_rank: int = field(
        default=32,
        metadata={'help': 'The lora rank'},
    )

    lora_alpha: int = field(
        default=32,
        metadata={'help': 'The lora alpha'},
    )

    lora_dropout: float = field(
        default=0.05,
        metadata={'help': 'The lora dropout'},
    )

    device_map: str = field(
        default=None,
        metadata={
            'help': 'A map that specifies where each submodule should go.'
        })


def smart_tokenizer_and_embedding_resize(special_tokens_dict, tokenizer,
                                         model):
    """Resize tokenizer and embedding.

    Note: This is the unoptimized version that may make your embedding size not be divisible by 64.
    """
    num_new_tokens = tokenizer.add_special_tokens(special_tokens_dict)
    model.resize_token_embeddings(len(tokenizer))

    if num_new_tokens > 0:
        input_embeddings = model.get_input_embeddings().weight.data
        output_embeddings = model.get_output_embeddings().weight.data

        input_embeddings_avg = input_embeddings[:-num_new_tokens].mean(
            dim=0, keepdim=True)
        output_embeddings_avg = output_embeddings[:-num_new_tokens].mean(
            dim=0, keepdim=True)

        input_embeddings[-num_new_tokens:] = input_embeddings_avg
        output_embeddings[-num_new_tokens:] = output_embeddings_avg


config, args = TextGenerationArguments().parse_cli().to_config()
print(config, args)
pipeline_type = None


def cfg_modify_fn(cfg):
    global pipeline_type
    pipeline_type = cfg.pipeline.type
    if args.use_model_config:
        cfg.merge_from_dict(config)
    else:
        cfg = config
    if 'hooks' not in cfg.train:
        cfg.train['hooks'] = []
    if args.deepspeed:
        cfg.train.hooks.append({
            'type': 'DeepspeedHook',
            'config': args.deepspeed,
            'save_zero_checkpoint': True,
            'with_mpu': False,
        })

    return cfg


def custom_save_pretrained(self, *args, **kwargs):
    config = kwargs.pop('config')
    if config is not None:
        config.pipeline = {'type': pipeline_type}
    TorchModel.save_pretrained(self, *args, config=config, **kwargs)


if args.dataset_json_file is None:
    train_dataset = MsDataset.load(
        args.train_dataset_name,
        subset_name=args.train_subset_name,
        split=args.train_split,
        namespace=args.train_dataset_namespace)
    validation_dataset = MsDataset.load(
        args.val_dataset_name,
        subset_name=args.val_subset_name,
        split=args.val_split,
        namespace=args.val_dataset_namespace)
else:
    train_dataset, validation_dataset = build_dataset_from_file(
        args.dataset_json_file)

model_dir = snapshot_download(args.model)
sys.path.append(model_dir)
model = AutoModelForCausalLM.from_pretrained(
    model_dir, trust_remote_code=True, device_map=args.device_map)
model.model_dir = model_dir
model.save_pretrained = types.MethodType(custom_save_pretrained, model)
cfg_file = os.path.join(model_dir, 'configuration.json')
tokenizer = AutoTokenizer.from_pretrained(model_dir, trust_remote_code=True)

special_tokens_dict = dict()
if tokenizer.pad_token is None or tokenizer.pad_token == '':
    special_tokens_dict['pad_token'] = DEFAULT_PAD_TOKEN
if tokenizer.eos_token is None or tokenizer.eos_token == '':
    special_tokens_dict['eos_token'] = DEFAULT_EOS_TOKEN
if tokenizer.bos_token is None or tokenizer.bos_token == '':
    special_tokens_dict['bos_token'] = DEFAULT_BOS_TOKEN
if tokenizer.unk_token is None or tokenizer.unk_token == '':
    special_tokens_dict['unk_token'] = DEFAULT_UNK_TOKEN

smart_tokenizer_and_embedding_resize(
    special_tokens_dict=special_tokens_dict,
    tokenizer=tokenizer,
    model=model,
)

preprocessor = TextGenerationTransformersPreprocessor(
    model_dir,
    tokenizer=tokenizer,
    src_txt=config.preprocessor.src_txt,
    tgt_txt=config.preprocessor.tgt_txt,
    sequence_length=getattr(config.preprocessor, 'sequence_length', None))

if args.use_lora != 0:
    lora_config = LoRAConfig(
        replace_modules=['pack'],
        rank=args.lora_rank,
        lora_alpha=args.lora_alpha,
        lora_dropout=args.lora_dropout)
    model = model.bfloat16()
    Swift.prepare_model(model, lora_config)

kwargs = dict(
    model=model,
    cfg_file=cfg_file,
    preprocessor=preprocessor,
    train_dataset=train_dataset,
    eval_dataset=validation_dataset,
    seed=args.seed,
<<<<<<< HEAD
    cfg_modify_fn=cfg_modify_fn,
    # No placement for model, leave the model to `device_map`
    device='cpu' if args.device_map else 'gpu')
=======
    cfg_modify_fn=cfg_modify_fn)
>>>>>>> dca6143b

trainer: EpochBasedTrainer = build_trainer(
    name=args.trainer, default_args=kwargs)
trainer.train()<|MERGE_RESOLUTION|>--- conflicted
+++ resolved
@@ -219,13 +219,7 @@
     train_dataset=train_dataset,
     eval_dataset=validation_dataset,
     seed=args.seed,
-<<<<<<< HEAD
-    cfg_modify_fn=cfg_modify_fn,
-    # No placement for model, leave the model to `device_map`
-    device='cpu' if args.device_map else 'gpu')
-=======
     cfg_modify_fn=cfg_modify_fn)
->>>>>>> dca6143b
 
 trainer: EpochBasedTrainer = build_trainer(
     name=args.trainer, default_args=kwargs)
