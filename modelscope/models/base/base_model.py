--- conflicted
+++ resolved
@@ -143,7 +143,6 @@
         task_name = getattr(cfg, 'task', None)
         if 'task' in kwargs:
             task_name = kwargs.pop('task')
-<<<<<<< HEAD
         try:
             model_cfg = cfg.model
             if hasattr(model_cfg,
@@ -153,12 +152,6 @@
         except Exception:
             model_cfg = {}
             model_type = ''
-=======
-        model_cfg = getattr(cfg, 'model', None)
-        if hasattr(model_cfg, 'model_type') and not hasattr(model_cfg, 'type'):
-            model_cfg.type = model_cfg.model_type
-        model_type = getattr(model_cfg, 'type', None)
->>>>>>> 362872d6
         if isinstance(device, str) and device.startswith('gpu'):
             device = 'cuda' + device[3:]
         use_hf = kwargs.pop('use_hf', None)
