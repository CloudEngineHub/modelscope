--- conflicted
+++ resolved
@@ -47,10 +47,7 @@
     text_generation = 'text-generation'
     dialog_modeling = 'dialog-modeling'
     dialog_intent_prediction = 'dialog-intent-prediction'
-<<<<<<< HEAD
     dialog_state_tracking = 'dialog-state-tracking'
-=======
->>>>>>> 5b98cc15
     table_question_answering = 'table-question-answering'
     feature_extraction = 'feature-extraction'
     fill_mask = 'fill-mask'
