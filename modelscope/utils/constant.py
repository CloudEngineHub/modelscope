# Copyright (c) Alibaba, Inc. and its affiliates.


class Fields(object):
    """ Names for different application fields
    """
    # image = 'image'
    # video = 'video'
    cv = 'cv'
    nlp = 'nlp'
    audio = 'audio'
    multi_modal = 'multi-modal'


class Tasks(object):
    """ Names for tasks supported by modelscope.

    Holds the standard task name to use for identifying different tasks.
    This should be used to register models, pipelines, trainers.
    """
    # vision tasks
    image_to_text = 'image-to-text'
    pose_estimation = 'pose-estimation'
    image_classification = 'image-classification'
    image_tagging = 'image-tagging'
    object_detection = 'object-detection'
    image_segmentation = 'image-segmentation'
    image_editing = 'image-editing'
    image_generation = 'image-generation'
    image_matting = 'image-matting'
    ocr_detection = 'ocr-detection'

    # nlp tasks
<<<<<<< HEAD
    zero_shot_classification = 'zero-shot-classification'
=======
    word_segmentation = 'word-segmentation'
>>>>>>> 7a175ee9
    sentiment_analysis = 'sentiment-analysis'
    sentence_similarity = 'sentence-similarity'
    text_classification = 'text-classification'
    relation_extraction = 'relation-extraction'
    zero_shot = 'zero-shot'
    translation = 'translation'
    token_classification = 'token-classification'
    conversational = 'conversational'
    text_generation = 'text-generation'
    table_question_answering = 'table-question-answering'
    feature_extraction = 'feature-extraction'
    sentence_similarity = 'sentence-similarity'
    fill_mask = 'fill-mask '
    summarization = 'summarization'
    question_answering = 'question-answering'

    # audio tasks
    auto_speech_recognition = 'auto-speech-recognition'
    text_to_speech = 'text-to-speech'
    speech_signal_process = 'speech-signal-process'

    # multi-modal tasks
    image_captioning = 'image-captioning'
    visual_grounding = 'visual-grounding'
    text_to_image_synthesis = 'text-to-image-synthesis'


class InputFields(object):
    """ Names for input data fields in the input data for pipelines
    """
    img = 'img'
    text = 'text'
    audio = 'audio'


class Hubs(object):
    """ Source from which an entity (such as a Dataset or Model) is stored
    """
    modelscope = 'modelscope'
    huggingface = 'huggingface'


class ModelFile(object):
    CONFIGURATION = 'configuration.json'
    README = 'README.md'
    TF_SAVED_MODEL_FILE = 'saved_model.pb'
    TF_GRAPH_FILE = 'tf_graph.pb'
    TF_CHECKPOINT_FOLDER = 'tf_ckpts'
    TF_CKPT_PREFIX = 'ckpt-'
    TORCH_MODEL_FILE = 'pytorch_model.pt'
    TORCH_MODEL_BIN_FILE = 'pytorch_model.bin'


TENSORFLOW = 'tensorflow'
PYTORCH = 'pytorch'<|MERGE_RESOLUTION|>--- conflicted
+++ resolved
@@ -31,11 +31,8 @@
     ocr_detection = 'ocr-detection'
 
     # nlp tasks
-<<<<<<< HEAD
     zero_shot_classification = 'zero-shot-classification'
-=======
     word_segmentation = 'word-segmentation'
->>>>>>> 7a175ee9
     sentiment_analysis = 'sentiment-analysis'
     sentence_similarity = 'sentence-similarity'
     text_classification = 'text-classification'
