# Copyright (c) Alibaba, Inc. and its affiliates.

import os.path as osp
from abc import ABC, abstractmethod
from typing import Any, Dict, Generator, List, Union

from maas_hub.snapshot_download import snapshot_download

from modelscope.models.base import Model
from modelscope.preprocessors import Preprocessor
from modelscope.pydatasets import PyDataset
from modelscope.utils.config import Config
from modelscope.utils.hub import get_model_cache_dir
from modelscope.utils.logger import get_logger
from .outputs import TASK_OUTPUTS
from .util import is_model_name

Tensor = Union['torch.Tensor', 'tf.Tensor']
<<<<<<< HEAD
Input = Union[str, PyDataset, Dict, tuple, 'PIL.Image.Image', 'numpy.ndarray']
=======
Input = Union[str, tuple, dict, PyDataset, 'PIL.Image.Image', 'numpy.ndarray']
>>>>>>> c6cf0d20
InputModel = Union[str, Model]

output_keys = [
]  # 对于不同task的pipeline，规定标准化的输出key，用以对接postprocess,同时也用来标准化postprocess后输出的key

logger = get_logger()


class Pipeline(ABC):

    def initiate_single_model(self, model):
        logger.info(f'initiate model from {model}')
        # TODO @wenmeng.zwm replace model.startswith('damo/') with get_model
        if isinstance(model, str) and model.startswith('damo/'):
            if not osp.exists(model):
                cache_path = get_model_cache_dir(model)
                model = cache_path if osp.exists(
                    cache_path) else snapshot_download(model)
            return Model.from_pretrained(model) if is_model_name(
                model) else model
        elif isinstance(model, Model):
            return model
        else:
            if model and not isinstance(model, str):
                raise ValueError(
                    f'model type for single model is either str or Model, but got type {type(model)}'
                )
            return model

    def initiate_multiple_models(self, input_models: List[InputModel]):
        models = []
        for model in input_models:
            models.append(self.initiate_single_model(model))
        return models

    def __init__(self,
                 config_file: str = None,
                 model: Union[InputModel, List[InputModel]] = None,
                 preprocessor: Union[Preprocessor, List[Preprocessor]] = None,
                 **kwargs):
        """ Base class for pipeline.

        If config_file is provided, model and preprocessor will be
        instantiated from corresponding config. Otherwise, model
        and preprocessor will be constructed separately.

        Args:
            config_file(str, optional): Filepath to configuration file.
            model: (list of) Model name or model object
            preprocessor: (list of) Preprocessor object
        """
        if config_file is not None:
            self.cfg = Config.from_file(config_file)
        if not isinstance(model, List):
            self.model = self.initiate_single_model(model)
            self.models = [self.model]
        else:
            self.models = self.initiate_multiple_models(model)

        self.has_multiple_models = len(self.models) > 1
        self.preprocessor = preprocessor

    def __call__(self, input: Union[Input, List[Input]], *args,
                 **post_kwargs) -> Union[Dict[str, Any], Generator]:
        # model provider should leave it as it is
        # modelscope library developer will handle this function

        # simple showcase, need to support iterator type for both tensorflow and pytorch
        # input_dict = self._handle_input(input)
        if isinstance(input, list):
            output = []
            for ele in input:
                output.append(self._process_single(ele, *args, **post_kwargs))

        elif isinstance(input, PyDataset):
            return self._process_iterator(input, *args, **post_kwargs)

        else:
            output = self._process_single(input, *args, **post_kwargs)
        return output

    def _process_iterator(self, input: Input, *args, **post_kwargs):
        for ele in input:
            yield self._process_single(ele, *args, **post_kwargs)

    def _process_single(self, input: Input, *args,
                        **post_kwargs) -> Dict[str, Any]:
        out = self.preprocess(input, **post_kwargs)
        out = self.forward(out)
        out = self.postprocess(out, **post_kwargs)
        self._check_output(out)
        return out

    def _check_output(self, input):
        # this attribute is dynamically attached by registry
        # when cls is registered in registry using task name
        task_name = self.group_key
        if task_name not in TASK_OUTPUTS:
            logger.warning(f'task {task_name} output keys are missing')
            return
        output_keys = TASK_OUTPUTS[task_name]
        missing_keys = []
        for k in output_keys:
            if k not in input:
                missing_keys.append(k)
        if len(missing_keys) > 0:
            raise ValueError(f'expected output keys are {output_keys}, '
                             f'those {missing_keys} are missing')

    def preprocess(self, inputs: Input) -> Dict[str, Any]:
        """ Provide default implementation based on preprocess_cfg and user can reimplement it
        """
        assert self.preprocessor is not None, 'preprocess method should be implemented'
        assert not isinstance(self.preprocessor, List),\
            'default implementation does not support using multiple preprocessors.'
        return self.preprocessor(inputs)

    def forward(self, inputs: Dict[str, Any]) -> Dict[str, Any]:
        """ Provide default implementation using self.model and user can reimplement it
        """
        assert self.model is not None, 'forward method should be implemented'
        assert not self.has_multiple_models, 'default implementation does not support multiple models in a pipeline.'
        return self.model(inputs)

    @abstractmethod
    def postprocess(self, inputs: Dict[str, Any]) -> Dict[str, Any]:
        """ If current pipeline support model reuse, common postprocess
            code should be write here.

        Args:
            inputs:  input data

        Return:
            dict of results:  a dict containing outputs of model, each
                output should have the standard output name.
        """
        raise NotImplementedError('postprocess')<|MERGE_RESOLUTION|>--- conflicted
+++ resolved
@@ -16,11 +16,7 @@
 from .util import is_model_name
 
 Tensor = Union['torch.Tensor', 'tf.Tensor']
-<<<<<<< HEAD
-Input = Union[str, PyDataset, Dict, tuple, 'PIL.Image.Image', 'numpy.ndarray']
-=======
 Input = Union[str, tuple, dict, PyDataset, 'PIL.Image.Image', 'numpy.ndarray']
->>>>>>> c6cf0d20
 InputModel = Union[str, Model]
 
 output_keys = [
