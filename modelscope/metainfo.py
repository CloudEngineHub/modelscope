--- conflicted
+++ resolved
@@ -209,12 +209,9 @@
     cluster_backend = 'cluster-backend'
     rdino_tdnn_sv = 'rdino_ecapa-tdnn-sv'
     generic_lm = 'generic-lm'
-<<<<<<< HEAD
     audio_quantization = 'audio-quantization'
     laura_codec = 'laura-codec'
-=======
     funasr = 'funasr'
->>>>>>> 49c04ea4
 
     # multi-modal models
     ofa = 'ofa'
