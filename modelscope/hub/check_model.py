--- conflicted
+++ resolved
@@ -71,6 +71,9 @@
             headers=snapshot_header,
             use_cookies=cookies,
         )
+        model_cache = None
+        if not os.path.exists(os.path.join(model_root_path, '.git')):
+            model_cache = ModelFileSystemCache(model_root_path)
         for model_file in model_files:
             if model_file['Type'] == 'tree':
                 continue
@@ -105,11 +108,7 @@
         return False
     else:
         _api = HubApi()
-<<<<<<< HEAD
-        _api.try_login(token)
-=======
         _api.login(token)
->>>>>>> a3e4e632
         try:
             _api.get_model(model_id=model_id, )
             return True
